// Copyright 2018-2022 the Deno authors. All rights reserved. MIT license.

use deno_core::anyhow::Context;
use deno_core::error::{uri_error, AnyError};
pub use deno_core::normalize_path;
use deno_core::ModuleSpecifier;
use deno_runtime::deno_crypto::rand;
use std::env::current_dir;
use std::fs::OpenOptions;
use std::io::{Error, Write};
use std::path::{Path, PathBuf};
use walkdir::WalkDir;

pub fn atomic_write_file<T: AsRef<[u8]>>(
  filename: &Path,
  data: T,
  mode: u32,
) -> std::io::Result<()> {
  let rand: String = (0..4)
    .map(|_| format!("{:02x}", rand::random::<u8>()))
    .collect();
  let extension = format!("{}.tmp", rand);
  let tmp_file = filename.with_extension(extension);
  write_file(&tmp_file, data, mode)?;
  std::fs::rename(tmp_file, filename)?;
  Ok(())
}

pub fn write_file<T: AsRef<[u8]>>(
  filename: &Path,
  data: T,
  mode: u32,
) -> std::io::Result<()> {
  write_file_2(filename, data, true, mode, true, false)
}

pub fn write_file_2<T: AsRef<[u8]>>(
  filename: &Path,
  data: T,
  update_mode: bool,
  mode: u32,
  is_create: bool,
  is_append: bool,
) -> std::io::Result<()> {
  let mut file = OpenOptions::new()
    .read(false)
    .write(true)
    .append(is_append)
    .truncate(!is_append)
    .create(is_create)
    .open(filename)?;

  if update_mode {
    #[cfg(unix)]
    {
      use std::os::unix::fs::PermissionsExt;
      let mode = mode & 0o777;
      let permissions = PermissionsExt::from_mode(mode);
      file.set_permissions(permissions)?;
    }
    #[cfg(not(unix))]
    let _ = mode;
  }

  file.write_all(data.as_ref())
}

/// Similar to `std::fs::canonicalize()` but strips UNC prefixes on Windows.
pub fn canonicalize_path(path: &Path) -> Result<PathBuf, Error> {
  let path = path.canonicalize()?;
  #[cfg(windows)]
  return Ok(strip_unc_prefix(path));
  #[cfg(not(windows))]
  return Ok(path);
}

#[cfg(windows)]
fn strip_unc_prefix(path: PathBuf) -> PathBuf {
  use std::path::Component;
  use std::path::Prefix;

  let mut components = path.components();
  match components.next() {
    Some(Component::Prefix(prefix)) => {
      match prefix.kind() {
        // \\?\device
        Prefix::Verbatim(device) => {
          let mut path = PathBuf::new();
          path.push(format!(r"\\{}\", device.to_string_lossy()));
          path.extend(components.filter(|c| !matches!(c, Component::RootDir)));
          path
        }
        // \\?\c:\path
        Prefix::VerbatimDisk(_) => {
          let mut path = PathBuf::new();
          path.push(prefix.as_os_str().to_string_lossy().replace(r"\\?\", ""));
          path.extend(components);
          path
        }
        // \\?\UNC\hostname\share_name\path
        Prefix::VerbatimUNC(hostname, share_name) => {
          let mut path = PathBuf::new();
          path.push(format!(
            r"\\{}\{}\",
            hostname.to_string_lossy(),
            share_name.to_string_lossy()
          ));
          path.extend(components.filter(|c| !matches!(c, Component::RootDir)));
          path
        }
        _ => path,
      }
    }
    _ => path,
  }
}

pub fn resolve_from_cwd(path: &Path) -> Result<PathBuf, AnyError> {
  let resolved_path = if path.is_absolute() {
    path.to_owned()
  } else {
    let cwd =
      current_dir().context("Failed to get current working directory")?;
    cwd.join(path)
  };

  Ok(normalize_path(&resolved_path))
}

/// Checks if the path has extension Deno supports.
pub fn is_supported_ext(path: &Path) -> bool {
  if let Some(ext) = get_extension(path) {
    matches!(
      ext.as_str(),
      "ts" | "tsx" | "js" | "jsx" | "mjs" | "mts" | "cjs" | "cts"
    )
  } else {
    false
  }
}

<<<<<<< HEAD
=======
/// This function is similar to is_supported_ext but adds additional extensions
/// supported by `deno fmt`.
pub fn is_supported_ext_fmt(path: &Path) -> bool {
  if let Some(ext) = get_extension(path) {
    matches!(
      ext.as_str(),
      "ts"
        | "tsx"
        | "js"
        | "jsx"
        | "mjs"
        | "mts"
        | "cjs"
        | "cts"
        | "json"
        | "jsonc"
        | "md"
        | "mkd"
        | "mkdn"
        | "mdwn"
        | "mdown"
        | "markdown"
    )
  } else {
    false
  }
}

>>>>>>> 1fb58580
/// Checks if the path has a basename and extension Deno supports for tests.
pub fn is_supported_test_path(path: &Path) -> bool {
  if let Some(name) = path.file_stem() {
    let basename = name.to_string_lossy();
    (basename.ends_with("_test")
      || basename.ends_with(".test")
      || basename == "test")
      && is_supported_ext(path)
  } else {
    false
  }
}

/// Checks if the path has an extension Deno supports for tests.
pub fn is_supported_test_ext(path: &Path) -> bool {
  if let Some(ext) = get_extension(path) {
    matches!(
      ext.as_str(),
      "ts"
        | "tsx"
        | "js"
        | "jsx"
        | "mjs"
        | "mts"
        | "cjs"
        | "cts"
        | "md"
        | "mkd"
        | "mkdn"
        | "mdwn"
        | "mdown"
        | "markdown"
    )
  } else {
    false
  }
}

/// Get the extension of a file in lowercase.
pub fn get_extension(file_path: &Path) -> Option<String> {
  return file_path
    .extension()
    .and_then(|e| e.to_str())
    .map(|e| e.to_lowercase());
}

/// Collects file paths that satisfy the given predicate, by recursively walking `files`.
/// If the walker visits a path that is listed in `ignore`, it skips descending into the directory.
pub fn collect_files<P>(
  files: &[PathBuf],
  ignore: &[PathBuf],
  predicate: P,
) -> Result<Vec<PathBuf>, AnyError>
where
  P: Fn(&Path) -> bool,
{
  let mut target_files = Vec::new();

  // retain only the paths which exist and ignore the rest
  let canonicalized_ignore: Vec<PathBuf> = ignore
    .iter()
    .filter_map(|i| canonicalize_path(i).ok())
    .collect();

  for file in files {
    for entry in WalkDir::new(file)
      .into_iter()
      .filter_entry(|e| {
        canonicalize_path(e.path()).map_or(false, |c| {
          !canonicalized_ignore.iter().any(|i| c.starts_with(i))
        })
      })
      .filter_map(|e| match e {
        Ok(e) if !e.file_type().is_dir() && predicate(e.path()) => Some(e),
        _ => None,
      })
    {
      target_files.push(canonicalize_path(entry.path())?)
    }
  }

  Ok(target_files)
}

/// Collects module specifiers that satisfy the given predicate as a file path, by recursively walking `include`.
/// Specifiers that start with http and https are left intact.
pub fn collect_specifiers<P>(
  include: Vec<String>,
  ignore: &[PathBuf],
  predicate: P,
) -> Result<Vec<ModuleSpecifier>, AnyError>
where
  P: Fn(&Path) -> bool,
{
  let mut prepared = vec![];

  let root_path = std::env::current_dir()?;
  for path in include {
    let lowercase_path = path.to_lowercase();
    if lowercase_path.starts_with("http://")
      || lowercase_path.starts_with("https://")
    {
      let url = ModuleSpecifier::parse(&path)?;
      prepared.push(url);
      continue;
    }

    let p = normalize_path(&root_path.join(path));
    if p.is_dir() {
      let test_files = collect_files(&[p], ignore, &predicate).unwrap();
      let mut test_files_as_urls = test_files
        .iter()
        .map(|f| ModuleSpecifier::from_file_path(f).unwrap())
        .collect::<Vec<ModuleSpecifier>>();

      test_files_as_urls.sort();
      prepared.extend(test_files_as_urls);
    } else {
      let url = ModuleSpecifier::from_file_path(p).unwrap();
      prepared.push(url);
    }
  }

  Ok(prepared)
}

/// Asynchronously removes a directory and all its descendants, but does not error
/// when the directory does not exist.
pub async fn remove_dir_all_if_exists(path: &Path) -> std::io::Result<()> {
  let result = tokio::fs::remove_dir_all(path).await;
  match result {
    Err(err) if err.kind() == std::io::ErrorKind::NotFound => Ok(()),
    _ => result,
  }
}

/// Attempts to convert a specifier to a file path. By default, uses the Url
/// crate's `to_file_path()` method, but falls back to try and resolve unix-style
/// paths on Windows.
pub fn specifier_to_file_path(
  specifier: &ModuleSpecifier,
) -> Result<PathBuf, AnyError> {
  let result = if cfg!(windows) {
    match specifier.to_file_path() {
      Ok(path) => Ok(path),
      Err(()) => {
        // This might be a unix-style path which is used in the tests even on Windows.
        // Attempt to see if we can convert it to a `PathBuf`. This code should be removed
        // once/if https://github.com/servo/rust-url/issues/730 is implemented.
        if specifier.scheme() == "file"
          && specifier.host().is_none()
          && specifier.port().is_none()
          && specifier.path_segments().is_some()
        {
          let path_str = specifier.path();
          match String::from_utf8(
            percent_encoding::percent_decode(path_str.as_bytes()).collect(),
          ) {
            Ok(path_str) => Ok(PathBuf::from(path_str)),
            Err(_) => Err(()),
          }
        } else {
          Err(())
        }
      }
    }
  } else {
    specifier.to_file_path()
  };
  match result {
    Ok(path) => Ok(path),
    Err(()) => Err(uri_error(format!(
      "Invalid file path.\n  Specifier: {}",
      specifier
    ))),
  }
}

/// Ensures a specifier that will definitely be a directory has a trailing slash.
pub fn ensure_directory_specifier(
  mut specifier: ModuleSpecifier,
) -> ModuleSpecifier {
  let path = specifier.path();
  if !path.ends_with('/') {
    let new_path = format!("{}/", path);
    specifier.set_path(&new_path);
  }
  specifier
}

/// Gets the parent of this module specifier.
pub fn specifier_parent(specifier: &ModuleSpecifier) -> ModuleSpecifier {
  let mut specifier = specifier.clone();
  // don't use specifier.segments() because it will strip the leading slash
  let mut segments = specifier.path().split('/').collect::<Vec<_>>();
  if segments.iter().all(|s| s.is_empty()) {
    return specifier;
  }
  if let Some(last) = segments.last() {
    if last.is_empty() {
      segments.pop();
    }
    segments.pop();
    let new_path = format!("{}/", segments.join("/"));
    specifier.set_path(&new_path);
  }
  specifier
}

#[cfg(test)]
mod tests {
  use super::*;
  use tempfile::TempDir;

  #[test]
  fn resolve_from_cwd_child() {
    let cwd = current_dir().unwrap();
    assert_eq!(resolve_from_cwd(Path::new("a")).unwrap(), cwd.join("a"));
  }

  #[test]
  fn resolve_from_cwd_dot() {
    let cwd = current_dir().unwrap();
    assert_eq!(resolve_from_cwd(Path::new(".")).unwrap(), cwd);
  }

  #[test]
  fn resolve_from_cwd_parent() {
    let cwd = current_dir().unwrap();
    assert_eq!(resolve_from_cwd(Path::new("a/..")).unwrap(), cwd);
  }

  #[test]
  fn test_normalize_path() {
    assert_eq!(normalize_path(Path::new("a/../b")), PathBuf::from("b"));
    assert_eq!(normalize_path(Path::new("a/./b/")), PathBuf::from("a/b/"));
    assert_eq!(
      normalize_path(Path::new("a/./b/../c")),
      PathBuf::from("a/c")
    );

    if cfg!(windows) {
      assert_eq!(
        normalize_path(Path::new("C:\\a\\.\\b\\..\\c")),
        PathBuf::from("C:\\a\\c")
      );
    }
  }

  // TODO: Get a good expected value here for Windows.
  #[cfg(not(windows))]
  #[test]
  fn resolve_from_cwd_absolute() {
    let expected = Path::new("/a");
    assert_eq!(resolve_from_cwd(expected).unwrap(), expected);
  }

  #[test]
  fn test_is_supported_ext() {
    assert!(!is_supported_ext(Path::new("tests/subdir/redirects")));
    assert!(!is_supported_ext(Path::new("README.md")));
    assert!(is_supported_ext(Path::new("lib/typescript.d.ts")));
    assert!(is_supported_ext(Path::new("testdata/001_hello.js")));
    assert!(is_supported_ext(Path::new("testdata/002_hello.ts")));
    assert!(is_supported_ext(Path::new("foo.jsx")));
    assert!(is_supported_ext(Path::new("foo.tsx")));
    assert!(is_supported_ext(Path::new("foo.TS")));
    assert!(is_supported_ext(Path::new("foo.TSX")));
    assert!(is_supported_ext(Path::new("foo.JS")));
    assert!(is_supported_ext(Path::new("foo.JSX")));
    assert!(is_supported_ext(Path::new("foo.mjs")));
    assert!(is_supported_ext(Path::new("foo.mts")));
    assert!(is_supported_ext(Path::new("foo.cjs")));
    assert!(is_supported_ext(Path::new("foo.cts")));
    assert!(!is_supported_ext(Path::new("foo.mjsx")));
  }

  #[test]
<<<<<<< HEAD
=======
  fn test_is_supported_ext_fmt() {
    assert!(!is_supported_ext_fmt(Path::new("tests/subdir/redirects")));
    assert!(is_supported_ext_fmt(Path::new("README.md")));
    assert!(is_supported_ext_fmt(Path::new("readme.MD")));
    assert!(is_supported_ext_fmt(Path::new("readme.mkd")));
    assert!(is_supported_ext_fmt(Path::new("readme.mkdn")));
    assert!(is_supported_ext_fmt(Path::new("readme.mdwn")));
    assert!(is_supported_ext_fmt(Path::new("readme.mdown")));
    assert!(is_supported_ext_fmt(Path::new("readme.markdown")));
    assert!(is_supported_ext_fmt(Path::new("lib/typescript.d.ts")));
    assert!(is_supported_ext_fmt(Path::new("testdata/001_hello.js")));
    assert!(is_supported_ext_fmt(Path::new("testdata/002_hello.ts")));
    assert!(is_supported_ext_fmt(Path::new("foo.jsx")));
    assert!(is_supported_ext_fmt(Path::new("foo.tsx")));
    assert!(is_supported_ext_fmt(Path::new("foo.TS")));
    assert!(is_supported_ext_fmt(Path::new("foo.TSX")));
    assert!(is_supported_ext_fmt(Path::new("foo.JS")));
    assert!(is_supported_ext_fmt(Path::new("foo.JSX")));
    assert!(is_supported_ext_fmt(Path::new("foo.mjs")));
    assert!(is_supported_ext_fmt(Path::new("foo.mts")));
    assert!(is_supported_ext_fmt(Path::new("foo.cjs")));
    assert!(is_supported_ext_fmt(Path::new("foo.cts")));
    assert!(!is_supported_ext_fmt(Path::new("foo.mjsx")));
    assert!(is_supported_ext_fmt(Path::new("foo.jsonc")));
    assert!(is_supported_ext_fmt(Path::new("foo.JSONC")));
    assert!(is_supported_ext_fmt(Path::new("foo.json")));
    assert!(is_supported_ext_fmt(Path::new("foo.JsON")));
  }

  #[test]
>>>>>>> 1fb58580
  fn test_is_supported_test_ext() {
    assert!(!is_supported_test_ext(Path::new("tests/subdir/redirects")));
    assert!(is_supported_test_ext(Path::new("README.md")));
    assert!(is_supported_test_ext(Path::new("readme.MD")));
    assert!(is_supported_test_ext(Path::new("lib/typescript.d.ts")));
    assert!(is_supported_test_ext(Path::new("testdata/001_hello.js")));
    assert!(is_supported_test_ext(Path::new("testdata/002_hello.ts")));
    assert!(is_supported_test_ext(Path::new("foo.jsx")));
    assert!(is_supported_test_ext(Path::new("foo.tsx")));
    assert!(is_supported_test_ext(Path::new("foo.TS")));
    assert!(is_supported_test_ext(Path::new("foo.TSX")));
    assert!(is_supported_test_ext(Path::new("foo.JS")));
    assert!(is_supported_test_ext(Path::new("foo.JSX")));
    assert!(is_supported_test_ext(Path::new("foo.mjs")));
    assert!(is_supported_test_ext(Path::new("foo.mts")));
    assert!(is_supported_test_ext(Path::new("foo.cjs")));
    assert!(is_supported_test_ext(Path::new("foo.cts")));
    assert!(!is_supported_test_ext(Path::new("foo.mjsx")));
    assert!(!is_supported_test_ext(Path::new("foo.jsonc")));
    assert!(!is_supported_test_ext(Path::new("foo.JSONC")));
    assert!(!is_supported_test_ext(Path::new("foo.json")));
    assert!(!is_supported_test_ext(Path::new("foo.JsON")));
  }

  #[test]
  fn test_is_supported_test_path() {
    assert!(is_supported_test_path(Path::new(
      "tests/subdir/foo_test.ts"
    )));
    assert!(is_supported_test_path(Path::new(
      "tests/subdir/foo_test.tsx"
    )));
    assert!(is_supported_test_path(Path::new(
      "tests/subdir/foo_test.js"
    )));
    assert!(is_supported_test_path(Path::new(
      "tests/subdir/foo_test.jsx"
    )));
    assert!(is_supported_test_path(Path::new("bar/foo.test.ts")));
    assert!(is_supported_test_path(Path::new("bar/foo.test.tsx")));
    assert!(is_supported_test_path(Path::new("bar/foo.test.js")));
    assert!(is_supported_test_path(Path::new("bar/foo.test.jsx")));
    assert!(is_supported_test_path(Path::new("foo/bar/test.js")));
    assert!(is_supported_test_path(Path::new("foo/bar/test.jsx")));
    assert!(is_supported_test_path(Path::new("foo/bar/test.ts")));
    assert!(is_supported_test_path(Path::new("foo/bar/test.tsx")));
    assert!(!is_supported_test_path(Path::new("README.md")));
    assert!(!is_supported_test_path(Path::new("lib/typescript.d.ts")));
    assert!(!is_supported_test_path(Path::new("notatest.js")));
    assert!(!is_supported_test_path(Path::new("NotAtest.ts")));
  }

  #[test]
  fn test_collect_files() {
    fn create_files(dir_path: &Path, files: &[&str]) {
      std::fs::create_dir(dir_path).expect("Failed to create directory");
      for f in files {
        let path = dir_path.join(f);
        std::fs::write(path, "").expect("Failed to create file");
      }
    }

    // dir.ts
    // ├── a.ts
    // ├── b.js
    // ├── child
    // │   ├── e.mjs
    // │   ├── f.mjsx
    // │   ├── .foo.TS
    // │   └── README.md
    // ├── c.tsx
    // ├── d.jsx
    // └── ignore
    //     ├── g.d.ts
    //     └── .gitignore

    let t = TempDir::new().expect("tempdir fail");

    let root_dir_path = t.path().join("dir.ts");
    let root_dir_files = ["a.ts", "b.js", "c.tsx", "d.jsx"];
    create_files(&root_dir_path, &root_dir_files);

    let child_dir_path = root_dir_path.join("child");
    let child_dir_files = ["e.mjs", "f.mjsx", ".foo.TS", "README.md"];
    create_files(&child_dir_path, &child_dir_files);

    let ignore_dir_path = root_dir_path.join("ignore");
    let ignore_dir_files = ["g.d.ts", ".gitignore"];
    create_files(&ignore_dir_path, &ignore_dir_files);

    let result = collect_files(&[root_dir_path], &[ignore_dir_path], |path| {
      // exclude dotfiles
      path
        .file_name()
        .and_then(|f| f.to_str())
        .map_or(false, |f| !f.starts_with('.'))
    })
    .unwrap();
    let expected = [
      "a.ts",
      "b.js",
      "e.mjs",
      "f.mjsx",
      "README.md",
      "c.tsx",
      "d.jsx",
    ];
    for e in expected.iter() {
      assert!(result.iter().any(|r| r.ends_with(e)));
    }
    assert_eq!(result.len(), expected.len());
  }

  #[test]
  fn test_collect_specifiers() {
    fn create_files(dir_path: &Path, files: &[&str]) {
      std::fs::create_dir(dir_path).expect("Failed to create directory");
      for f in files {
        let path = dir_path.join(f);
        std::fs::write(path, "").expect("Failed to create file");
      }
    }

    // dir.ts
    // ├── a.ts
    // ├── b.js
    // ├── child
    // │   ├── e.mjs
    // │   ├── f.mjsx
    // │   ├── .foo.TS
    // │   └── README.md
    // ├── c.tsx
    // ├── d.jsx
    // └── ignore
    //     ├── g.d.ts
    //     └── .gitignore

    let t = TempDir::new().expect("tempdir fail");

    let root_dir_path = t.path().join("dir.ts");
    let root_dir_files = ["a.ts", "b.js", "c.tsx", "d.jsx"];
    create_files(&root_dir_path, &root_dir_files);

    let child_dir_path = root_dir_path.join("child");
    let child_dir_files = ["e.mjs", "f.mjsx", ".foo.TS", "README.md"];
    create_files(&child_dir_path, &child_dir_files);

    let ignore_dir_path = root_dir_path.join("ignore");
    let ignore_dir_files = ["g.d.ts", ".gitignore"];
    create_files(&ignore_dir_path, &ignore_dir_files);

    let result = collect_specifiers(
      vec![
        "http://localhost:8080".to_string(),
        root_dir_path.to_str().unwrap().to_string(),
        "https://localhost:8080".to_string(),
      ],
      &[ignore_dir_path],
      |path| {
        // exclude dotfiles
        path
          .file_name()
          .and_then(|f| f.to_str())
          .map_or(false, |f| !f.starts_with('.'))
      },
    )
    .unwrap();

    let root_dir_url = ModuleSpecifier::from_file_path(
      canonicalize_path(&root_dir_path).unwrap(),
    )
    .unwrap()
    .to_string();
    let expected: Vec<ModuleSpecifier> = [
      "http://localhost:8080",
      &format!("{}/a.ts", root_dir_url),
      &format!("{}/b.js", root_dir_url),
      &format!("{}/c.tsx", root_dir_url),
      &format!("{}/child/README.md", root_dir_url),
      &format!("{}/child/e.mjs", root_dir_url),
      &format!("{}/child/f.mjsx", root_dir_url),
      &format!("{}/d.jsx", root_dir_url),
      "https://localhost:8080",
    ]
    .iter()
    .map(|f| ModuleSpecifier::parse(f).unwrap())
    .collect::<Vec<ModuleSpecifier>>();

    assert_eq!(result, expected);
  }

  #[cfg(windows)]
  #[test]
  fn test_strip_unc_prefix() {
    run_test(r"C:\", r"C:\");
    run_test(r"C:\test\file.txt", r"C:\test\file.txt");

    run_test(r"\\?\C:\", r"C:\");
    run_test(r"\\?\C:\test\file.txt", r"C:\test\file.txt");

    run_test(r"\\.\C:\", r"\\.\C:\");
    run_test(r"\\.\C:\Test\file.txt", r"\\.\C:\Test\file.txt");

    run_test(r"\\?\UNC\localhost\", r"\\localhost");
    run_test(r"\\?\UNC\localhost\c$\", r"\\localhost\c$");
    run_test(
      r"\\?\UNC\localhost\c$\Windows\file.txt",
      r"\\localhost\c$\Windows\file.txt",
    );
    run_test(r"\\?\UNC\wsl$\deno.json", r"\\wsl$\deno.json");

    run_test(r"\\?\server1", r"\\server1");
    run_test(r"\\?\server1\e$\", r"\\server1\e$\");
    run_test(
      r"\\?\server1\e$\test\file.txt",
      r"\\server1\e$\test\file.txt",
    );

    fn run_test(input: &str, expected: &str) {
      assert_eq!(
        strip_unc_prefix(PathBuf::from(input)),
        PathBuf::from(expected)
      );
    }
  }

  #[test]
  fn test_specifier_to_file_path() {
    run_success_test("file:///", "/");
    run_success_test("file:///test", "/test");
    run_success_test("file:///dir/test/test.txt", "/dir/test/test.txt");
    run_success_test(
      "file:///dir/test%20test/test.txt",
      "/dir/test test/test.txt",
    );

    fn run_success_test(specifier: &str, expected_path: &str) {
      let result =
        specifier_to_file_path(&ModuleSpecifier::parse(specifier).unwrap())
          .unwrap();
      assert_eq!(result, PathBuf::from(expected_path));
    }
  }

  #[test]
  fn test_ensure_directory_specifier() {
    run_test("file:///", "file:///");
    run_test("file:///test", "file:///test/");
    run_test("file:///test/", "file:///test/");
    run_test("file:///test/other", "file:///test/other/");
    run_test("file:///test/other/", "file:///test/other/");

    fn run_test(specifier: &str, expected: &str) {
      let result =
        ensure_directory_specifier(ModuleSpecifier::parse(specifier).unwrap());
      assert_eq!(result.to_string(), expected);
    }
  }

  #[test]
  fn test_specifier_parent() {
    run_test("file:///", "file:///");
    run_test("file:///test", "file:///");
    run_test("file:///test/", "file:///");
    run_test("file:///test/other", "file:///test/");
    run_test("file:///test/other.txt", "file:///test/");
    run_test("file:///test/other/", "file:///test/");

    fn run_test(specifier: &str, expected: &str) {
      let result =
        specifier_parent(&ModuleSpecifier::parse(specifier).unwrap());
      assert_eq!(result.to_string(), expected);
    }
  }
}<|MERGE_RESOLUTION|>--- conflicted
+++ resolved
@@ -139,37 +139,6 @@
   }
 }
 
-<<<<<<< HEAD
-=======
-/// This function is similar to is_supported_ext but adds additional extensions
-/// supported by `deno fmt`.
-pub fn is_supported_ext_fmt(path: &Path) -> bool {
-  if let Some(ext) = get_extension(path) {
-    matches!(
-      ext.as_str(),
-      "ts"
-        | "tsx"
-        | "js"
-        | "jsx"
-        | "mjs"
-        | "mts"
-        | "cjs"
-        | "cts"
-        | "json"
-        | "jsonc"
-        | "md"
-        | "mkd"
-        | "mkdn"
-        | "mdwn"
-        | "mdown"
-        | "markdown"
-    )
-  } else {
-    false
-  }
-}
-
->>>>>>> 1fb58580
 /// Checks if the path has a basename and extension Deno supports for tests.
 pub fn is_supported_test_path(path: &Path) -> bool {
   if let Some(name) = path.file_stem() {
@@ -448,39 +417,6 @@
   }
 
   #[test]
-<<<<<<< HEAD
-=======
-  fn test_is_supported_ext_fmt() {
-    assert!(!is_supported_ext_fmt(Path::new("tests/subdir/redirects")));
-    assert!(is_supported_ext_fmt(Path::new("README.md")));
-    assert!(is_supported_ext_fmt(Path::new("readme.MD")));
-    assert!(is_supported_ext_fmt(Path::new("readme.mkd")));
-    assert!(is_supported_ext_fmt(Path::new("readme.mkdn")));
-    assert!(is_supported_ext_fmt(Path::new("readme.mdwn")));
-    assert!(is_supported_ext_fmt(Path::new("readme.mdown")));
-    assert!(is_supported_ext_fmt(Path::new("readme.markdown")));
-    assert!(is_supported_ext_fmt(Path::new("lib/typescript.d.ts")));
-    assert!(is_supported_ext_fmt(Path::new("testdata/001_hello.js")));
-    assert!(is_supported_ext_fmt(Path::new("testdata/002_hello.ts")));
-    assert!(is_supported_ext_fmt(Path::new("foo.jsx")));
-    assert!(is_supported_ext_fmt(Path::new("foo.tsx")));
-    assert!(is_supported_ext_fmt(Path::new("foo.TS")));
-    assert!(is_supported_ext_fmt(Path::new("foo.TSX")));
-    assert!(is_supported_ext_fmt(Path::new("foo.JS")));
-    assert!(is_supported_ext_fmt(Path::new("foo.JSX")));
-    assert!(is_supported_ext_fmt(Path::new("foo.mjs")));
-    assert!(is_supported_ext_fmt(Path::new("foo.mts")));
-    assert!(is_supported_ext_fmt(Path::new("foo.cjs")));
-    assert!(is_supported_ext_fmt(Path::new("foo.cts")));
-    assert!(!is_supported_ext_fmt(Path::new("foo.mjsx")));
-    assert!(is_supported_ext_fmt(Path::new("foo.jsonc")));
-    assert!(is_supported_ext_fmt(Path::new("foo.JSONC")));
-    assert!(is_supported_ext_fmt(Path::new("foo.json")));
-    assert!(is_supported_ext_fmt(Path::new("foo.JsON")));
-  }
-
-  #[test]
->>>>>>> 1fb58580
   fn test_is_supported_test_ext() {
     assert!(!is_supported_test_ext(Path::new("tests/subdir/redirects")));
     assert!(is_supported_test_ext(Path::new("README.md")));
